# PDF2EPUB 📚

[![PyPI version](https://badge.fury.io/py/pdf2epub.svg)](https://badge.fury.io/py/pdf2epub)
[![CI/CD Pipeline](https://github.com/porfanid/pdf2epub/actions/workflows/ci.yml/badge.svg)](https://github.com/porfanid/pdf2epub/actions/workflows/ci.yml)
[![Python 3.9+](https://img.shields.io/badge/python-3.9+-blue.svg)](https://www.python.org/downloads/)
[![License: MIT](https://img.shields.io/badge/License-MIT-yellow.svg)](https://opensource.org/licenses/MIT)

A powerful Python package for converting PDF files to EPUB format via Markdown with intelligent layout detection, AI-powered postprocessing, and seamless CLI/API integration.

<<<<<<< HEAD
## ✨ Features
=======
- 📖 Smart layout detection for books and academic papers
- 🔍 Advanced text extraction and OCR capabilities
- 📊 Table detection and formatting
- 🖼️ Image extraction and optimization
- 📝 Clean markdown output with preserved structure
- 📱 EPUB generation with customizable styling
- 🌍 Multi-language support
- 🚀 GPU acceleration support (NVIDIA & AMD)
- 🍎 Apple Silicon support
>>>>>>> b90dc3ae

- 📖 **Smart Layout Detection** - Handles books, academic papers, and complex documents
- 🔍 **Advanced PDF Processing** - OCR, table detection, and image extraction
- 🤖 **AI Postprocessing** - Enhance quality with Anthropic Claude integration
- 📝 **Clean Markdown Output** - Structured, readable markdown with preserved formatting
- 📱 **Professional EPUB** - High-quality EPUB 3.0 output with customizable styling
- 🌍 **Multi-language Support** - Process documents in multiple languages
- 🚀 **GPU Acceleration** - NVIDIA CUDA and AMD ROCm support for faster processing
- 🍎 **Apple Silicon Support** - Optimized performance on Apple Silicon devices
- 🛠️ **Flexible API** - Use as CLI tool or import as Python library
- 🔌 **Plugin Architecture** - Extensible AI provider system

## 🚀 Quick Start

### Installation

```bash
# Basic installation
pip install pdf2epub

# Full installation with all features
pip install pdf2epub[full]
```

### Command Line Usage

```bash
# Convert a PDF to EPUB
pdf2epub document.pdf

# Advanced options
pdf2epub book.pdf --start-page 10 --max-pages 50 --langs "English,German"
```

### Python API

- For Apple Silicon, install with MPS support:
```bash
pip3 uninstall torch torchvision torchaudio
pip3 install --pre torch torchvision torchaudio --extra-index-url https://download.pytorch.org/whl/nightly/cpu
```

- For Apple Silicon, install with MPS support:
```bash
pip3 uninstall torch torchvision torchaudio
pip3 install --pre torch torchvision torchaudio --extra-index-url https://download.pytorch.org/whl/nightly/cpu
```

3. Verify GPU support:
```python
<<<<<<< HEAD
import pdf2epub

# Simple conversion
pdf2epub.convert_pdf_to_markdown("document.pdf", "output/")
pdf2epub.convert_markdown_to_epub("output/", "final/")

# Advanced usage with AI enhancement
processor = pdf2epub.AIPostprocessor("output/")
processor.run_postprocessing("document.md", "anthropic")
=======
import torch
print(torch.__version__)  # PyTorch version
print(torch.cuda.is_available())  # Should return True for NVIDIA
print(torch.mps.is_available())  # Should return True for Apple Silicon
print(torch.version.hip)  # Should print ROCm version for AMD
>>>>>>> b90dc3ae
```

## 📦 Installation Options

### Basic Installation
```bash
pip install pdf2epub
```
Includes core functionality with minimal dependencies.

### Full Installation
```bash
pip install pdf2epub[full]
```
Includes all features: PDF processing, AI postprocessing, and GPU acceleration.

### Development Installation
```bash
pip install pdf2epub[dev]
```
Includes development tools: testing, linting, and formatting.

### GPU Support

**NVIDIA CUDA:**
```bash
pip install pdf2epub[full]
pip install torch torchvision torchaudio --index-url https://download.pytorch.org/whl/cu121
```

**AMD ROCm:**
```bash
pip install pdf2epub[full]
pip install torch torchvision torchaudio --index-url https://download.pytorch.org/whl/rocm6.2
```

## 📚 Documentation

- **[Quick Tutorial](docs/tutorial.md)** - Convert your first PDF in 5 minutes
- **[Installation Guide](docs/installation.md)** - Detailed setup instructions
- **[CLI Reference](docs/cli.md)** - Complete command-line documentation
- **[Python API](docs/api.md)** - Library usage and examples
- **[Advanced Features](docs/guides/advanced-features.md)** - GPU acceleration, batch processing
- **[AI Integration](docs/ai/overview.md)** - Enhance quality with AI postprocessing
- **[Plugin Development](docs/developers/plugins.md)** - Create custom AI providers

## 🎯 Use Cases

### Academic Research
- Convert research papers to readable EPUB format
- Extract and preserve mathematical equations
- Maintain citation formatting and structure

### Digital Publishing
- Transform print-ready PDFs into distribution-ready EPUBs
- Preserve complex layouts and formatting
- Optimize for e-reader compatibility

### Document Archival
- Convert legacy documents to modern formats
- Batch process document collections
- Enhance readability with AI postprocessing

### Accessibility
- Create screen-reader compatible versions
- Improve text structure and navigation
- Add semantic markup for better accessibility

## 🔧 Configuration

### Environment Variables

```bash
# Required for AI postprocessing
export ANTHROPIC_API_KEY="your-anthropic-api-key"

# Optional: Control GPU usage
export CUDA_VISIBLE_DEVICES="0"  # Use specific GPU
export CUDA_VISIBLE_DEVICES=""   # Force CPU-only mode
```

### API Configuration

```python
import pdf2epub

# Configure default settings
pdf2epub.config.set_default_batch_multiplier(3)
pdf2epub.config.set_default_ai_provider("anthropic")
```

## 🧪 Testing

Run the test suite:
```bash
pytest                    # Run all tests
pytest --cov=pdf2epub   # Run with coverage
pytest tests/test_pdf2md.py  # Run specific test file
```

Current test coverage: **49%** with **100% pass rate** (41/41 tests)

## 🔌 Plugin System

Create custom AI postprocessing providers:

```python
from pdf2epub.postprocessing.ai import AIPostprocessor

class CustomAIProvider:
    @staticmethod
    def getjsonparams(system_prompt: str, request: str) -> str:
        # Implement your AI API integration
        return process_with_custom_ai(system_prompt, request)

# Register and use your provider
processor = AIPostprocessor(work_dir)
processor.register_provider("custom", CustomAIProvider)
processor.run_postprocessing(markdown_file, "custom")
```

## 📊 Performance

### Benchmarks

| Document Type | Pages | Processing Time | Memory Usage |
|---------------|-------|----------------|--------------|
| Research Paper | 20 | 45 seconds | 2.1 GB |
| Technical Book | 200 | 6 minutes | 4.8 GB |
| Magazine | 50 | 2 minutes | 1.9 GB |

*Results on NVIDIA RTX 3080 with 16GB RAM*

### Optimization Tips

- **Use GPU acceleration** for 3-5x speed improvement
- **Adjust batch multiplier** based on available memory
- **Process in chunks** for very large documents
- **Enable AI postprocessing** for best quality (slower)

## 🆚 Comparison

| Feature | PDF2EPUB | calibre | pandoc |
|---------|----------|---------|--------|
| AI Enhancement | ✅ | ❌ | ❌ |
| Layout Detection | ✅ | ⚠️ | ⚠️ |
| GPU Acceleration | ✅ | ❌ | ❌ |
| Python API | ✅ | ⚠️ | ⚠️ |
| Plugin System | ✅ | ✅ | ❌ |
| CLI Interface | ✅ | ✅ | ✅ |

## 🚢 Deployment

### Docker

```dockerfile
FROM python:3.11-slim

RUN pip install pdf2epub[full]

WORKDIR /workspace
ENTRYPOINT ["pdf2epub"]
```

### GitHub Actions

```yaml
- name: Convert PDFs
  run: |
    pip install pdf2epub[full]
    pdf2epub documents/*.pdf
```

### Production Deployment

```python
import pdf2epub
from pathlib import Path

def production_converter(pdf_path: str) -> dict:
    """Production-ready PDF conversion with error handling."""
    try:
        output_dir = pdf2epub.convert_pdf_to_markdown(
            pdf_path, 
            batch_multiplier=2,  # Conservative memory usage
            max_pages=1000      # Prevent runaway processing
        )
        
        epub_path = pdf2epub.convert_to_epub(output_dir)
        
        return {
            "status": "success",
            "markdown_path": output_dir,
            "epub_path": epub_path,
            "processing_time": time.time() - start_time
        }
        
    except Exception as e:
        return {
            "status": "error", 
            "error": str(e)
        }
```

## 🤝 Contributing

We welcome contributions! Please see our [Contributing Guide](CONTRIBUTING.md) for details.

### Quick Contributing Steps

1. **Fork** the repository
2. **Create** a feature branch: `git checkout -b feature-name`
3. **Make** your changes and add tests
4. **Test** your changes: `pytest`
5. **Format** code: `black .`
6. **Submit** a pull request

See [CONTRIBUTING.md](CONTRIBUTING.md) for detailed guidelines.

## 📄 License

This project is licensed under the MIT License - see the [LICENSE](LICENSE) file for details.

## 🙏 Acknowledgments

This project builds upon excellent open-source libraries:

- **[marker-pdf](https://github.com/VikParuchuri/marker)** - PDF processing engine
- **[mark2epub](https://github.com/AlexPof/mark2epub)** - Markdown to EPUB conversion  
- **[PyTorch](https://pytorch.org/)** - GPU acceleration framework
- **[Transformers](https://huggingface.co/transformers)** - AI/ML text processing
- **[Anthropic](https://www.anthropic.com/)** - AI API for text enhancement

## 📈 Project Status

- **Version**: 0.1.0 (Beta)
- **Status**: Active development
- **Python**: 3.9+ supported
- **Testing**: 49% coverage, 100% pass rate
- **CI/CD**: GitHub Actions
- **Documentation**: Comprehensive

## 🔗 Links

- **[PyPI Package](https://pypi.org/project/pdf2epub/)**
- **[GitHub Repository](https://github.com/porfanid/pdf2epub)**
- **[Documentation](docs/README.md)**
- **[Issue Tracker](https://github.com/porfanid/pdf2epub/issues)**
- **[Discussions](https://github.com/porfanid/pdf2epub/discussions)**
- **[Security Policy](SECURITY.md)**

## 📞 Support

- **GitHub Issues**: [Report bugs or request features](https://github.com/porfanid/pdf2epub/issues)
- **GitHub Discussions**: [Ask questions and get help](https://github.com/porfanid/pdf2epub/discussions)
- **Documentation**: [Browse the docs](docs/README.md)

---

**Transform your PDFs into beautiful, accessible EPUBs with AI-powered enhancement!** 🚀📚<|MERGE_RESOLUTION|>--- conflicted
+++ resolved
@@ -7,19 +7,7 @@
 
 A powerful Python package for converting PDF files to EPUB format via Markdown with intelligent layout detection, AI-powered postprocessing, and seamless CLI/API integration.
 
-<<<<<<< HEAD
 ## ✨ Features
-=======
-- 📖 Smart layout detection for books and academic papers
-- 🔍 Advanced text extraction and OCR capabilities
-- 📊 Table detection and formatting
-- 🖼️ Image extraction and optimization
-- 📝 Clean markdown output with preserved structure
-- 📱 EPUB generation with customizable styling
-- 🌍 Multi-language support
-- 🚀 GPU acceleration support (NVIDIA & AMD)
-- 🍎 Apple Silicon support
->>>>>>> b90dc3ae
 
 - 📖 **Smart Layout Detection** - Handles books, academic papers, and complex documents
 - 🔍 **Advanced PDF Processing** - OCR, table detection, and image extraction
@@ -70,23 +58,21 @@
 
 3. Verify GPU support:
 ```python
-<<<<<<< HEAD
-import pdf2epub
-
-# Simple conversion
-pdf2epub.convert_pdf_to_markdown("document.pdf", "output/")
-pdf2epub.convert_markdown_to_epub("output/", "final/")
-
-# Advanced usage with AI enhancement
-processor = pdf2epub.AIPostprocessor("output/")
-processor.run_postprocessing("document.md", "anthropic")
-=======
 import torch
 print(torch.__version__)  # PyTorch version
 print(torch.cuda.is_available())  # Should return True for NVIDIA
 print(torch.mps.is_available())  # Should return True for Apple Silicon
 print(torch.version.hip)  # Should print ROCm version for AMD
->>>>>>> b90dc3ae
+
+import pdf2epub
+
+# Simple conversion
+pdf2epub.convert_pdf_to_markdown("document.pdf", "output/")
+pdf2epub.convert_markdown_to_epub("output/", "final/")
+
+# Advanced usage with AI enhancement
+processor = pdf2epub.AIPostprocessor("output/")
+processor.run_postprocessing("document.md", "anthropic")
 ```
 
 ## 📦 Installation Options
